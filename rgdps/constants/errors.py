--- conflicted
+++ resolved
@@ -47,8 +47,5 @@
     LEVELS_NO_DELETE_PERMISSION = "levels.no_delete_permission"
     LEVELS_NO_UPLOAD_PERMISSION = "levels.no_upload_permission"
 
-<<<<<<< HEAD
     MESSAGES_INVALID_RECIPIENT = "messages.invalid_recipient"
-=======
-    DAILY_CHESTS_ALREADY_CLAIMED = "daily_chests.already_claimed"
->>>>>>> b4f07322
+    DAILY_CHESTS_ALREADY_CLAIMED = "daily_chests.already_claimed"